--- conflicted
+++ resolved
@@ -339,22 +339,14 @@
 
         # run edgeR
         mkdir -p ./edgeR_output
-<<<<<<< HEAD
         if [ -s samples_described.tsv ] && [ -s samples_compared.tsv ]; then
-=======
-        if ! [ -s samples_described.tsv ] && ! [ -s samples_compared.tsv ]; then
->>>>>>> c902b122
             Rscript /scripts/run_edgeR.R ./kallisto_output/kallisto_counts.csv samples_described.tsv samples_compared.tsv ./edgeR_output
         fi
 
         # tar output
         tar zcfv edgeR_output.tar.gz ./edgeR_output
         # copy output to google bucket
-<<<<<<< HEAD
         if [ -s samples_described.tsv ] && [ -s samples_compared.tsv ]; then
-=======
-        if ! [ -s samples_described.tsv ] && ! [ -s samples_compared.tsv ]; then
->>>>>>> c902b122
             gsutil -m cp -r ./edgeR_output gs://genomics_xavier_bucket/${experiment_type}/${experiment_name}/
         fi
     >>>
